--- conflicted
+++ resolved
@@ -1,9 +1,5 @@
-<<<<<<< HEAD
-from . import io, utils, visualization  # noqa: F401
-=======
-from . import core, io, utils, visualization
->>>>>>> eab97d53
-from .core import *
-from .version import __equivalent_circuits_jl_version__, __version__  # noqa: F401
-
-utils.setup_rich_tracebacks()
+from . import core, io, utils, visualization  # noqa: F401
+from .core import *
+from .version import __equivalent_circuits_jl_version__, __version__  # noqa: F401
+
+utils.setup_rich_tracebacks()
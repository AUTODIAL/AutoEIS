--- conflicted
+++ resolved
@@ -1,8 +1,3 @@
-<<<<<<< HEAD
-__version__ = "0.0.19"
+__version__ = "0.0.20"
 # Either use a branch name or a tag name for EquivalentCircuits.jl
-__equivalent_circuits_jl_version__ = "master"  # "0.3.1"
-=======
-__version__ = "0.0.20"
-__equivalent_circuits_jl_version__ = "0.3.1"
->>>>>>> 6a84202a
+__equivalent_circuits_jl_version__ = "master"  # "0.3.1"